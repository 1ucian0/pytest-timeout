--- conflicted
+++ resolved
@@ -3,11 +3,7 @@
 addopts = -ra
 
 [tox]
-<<<<<<< HEAD
-envlist = py36,py37,py38,pypy3
-=======
-envlist = py27,py35,py36,py37,py38,py39,pypy2,pypy3
->>>>>>> a4677914
+envlist = py36,py37,py38,py39,pypy3
 
 [testenv]
 deps = pytest
